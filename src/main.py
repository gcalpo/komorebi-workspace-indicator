--- conflicted
+++ resolved
@@ -23,6 +23,8 @@
 from .floating_window_manager import FloatingWindowManager
 from .komorebi_client import KomorebiClient, WorkspaceState
 from .monitor_manager import MonitorManager
+
+# Configure logging
 
 
 def configure_logging(log_level: str = None):
@@ -55,6 +57,7 @@
     )
 
 
+
 logger = logging.getLogger(__name__)
 
 
@@ -285,11 +288,7 @@
             self.stop()
 
 
-<<<<<<< HEAD
-def main(template: str = None, show_monitor: bool = False, show_name: bool = False, log_level: str = None):
-=======
-def main(template: Optional[str] = None, show_monitor: bool = False, show_name: bool = False):
->>>>>>> f1d33ad5
+def main(template: Optional[str] = None, show_monitor: bool = False, show_name: bool = False, log_level: str = None):
     """
     Main entry point.
 
